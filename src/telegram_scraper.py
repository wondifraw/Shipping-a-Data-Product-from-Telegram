import asyncio
import json
import os
from datetime import datetime
from telethon import TelegramClient
from telethon.tl.types import MessageMediaPhoto, MessageMediaDocument
from telethon.errors import FloodWaitError, ChannelPrivateError, UsernameNotOccupiedError
from config import TELEGRAM_API_ID, TELEGRAM_API_HASH, TELEGRAM_PHONE, TELEGRAM_CHANNELS
from loguru import logger
from typing import List, Dict, Any
import time
from jsonschema import validate, ValidationError

# JSON schema for message validation
MESSAGE_SCHEMA = {
    "type": "object",
    "properties": {
        "message_id": {"type": "integer"},
        "channel_name": {"type": "string"},
        "message_text": {"type": "string"},
        "message_date": {"type": ["string", "null"]},
        "has_media": {"type": "boolean"},
        "media_type": {"type": ["string", "null"]},
        "scraped_at": {"type": "string"},
        "raw_data": {"type": "object"},
        "media_path": {"type": ["string", "null"]}
    },
    "required": ["message_id", "channel_name", "message_text", "message_date", "has_media", "media_type", "scraped_at", "raw_data"]
}

class TelegramScraper:
<<<<<<< HEAD
=======
    """
    TelegramScraper uses Telethon to scrape messages and media from Telegram channels.
    Handles rate limits, errors, and downloads media to the data lake.
    Uses structured logging and validates output JSON.
    """
>>>>>>> 2facbdc0
    def __init__(self):
        self.client = TelegramClient('session', TELEGRAM_API_ID, TELEGRAM_API_HASH)
    
    async def scrape_channel(self, channel_name: str, limit: int = 100) -> List[Dict[str, Any]]:
<<<<<<< HEAD
        """Scrape messages from a Telegram channel with comprehensive error handling"""
=======
        """
        Scrape messages from a Telegram channel with retries and exponential backoff.
        Args:
            channel_name (str): The Telegram channel username or link.
            limit (int): Max number of messages to scrape.
        Returns:
            List[Dict[str, Any]]: List of message dicts with metadata and media info.
        """
>>>>>>> 2facbdc0
        messages_data = []
        retry_count = 0
        max_retries = 5
        backoff = 5
        
        while retry_count < max_retries:
            try:
                logger.info(f"Starting scrape for channel: {channel_name} (attempt {retry_count + 1})")
                await self.client.start(phone=TELEGRAM_PHONE)
                entity = await self.client.get_entity(channel_name)
                
                message_count = 0
                async for message in self.client.iter_messages(entity, limit=limit):
                    try:
                        message_data = {
                            'message_id': message.id,
                            'channel_name': channel_name.replace('@', ''),
                            'message_text': message.text or '',
                            'message_date': message.date.isoformat() if message.date else None,
                            'has_media': message.media is not None,
                            'media_type': self._get_media_type(message.media),
                            'scraped_at': datetime.now().isoformat(),
                            'raw_data': {
                                'views': getattr(message, 'views', 0),
                                'forwards': getattr(message, 'forwards', 0),
                                'replies': getattr(message.replies, 'replies', 0) if message.replies else 0,
                                'grouped_id': getattr(message, 'grouped_id', None)
                            }
                        }
                        # Download media if present
                        if message.media and isinstance(message.media, (MessageMediaPhoto, MessageMediaDocument)):
                            media_path = await self._download_media(message, channel_name)
                            message_data['media_path'] = media_path
                        # Validate message structure
                        try:
                            validate(instance=message_data, schema=MESSAGE_SCHEMA)
                        except ValidationError as ve:
                            logger.warning(f"Message {message.id} failed schema validation: {ve.message}")
                            continue
                        # Warn if message is empty
                        if not message_data['message_text'].strip():
                            logger.warning(f"Message {message.id} in {channel_name} is empty and will be skipped.")
                            continue
                        messages_data.append(message_data)
                        message_count += 1
                        # Rate limiting
                        if message_count % 10 == 0:
                            await asyncio.sleep(1)
                    except Exception as msg_error:
                        logger.warning(f"Error processing message {getattr(message, 'id', '?')}: {msg_error}")
                        continue
                logger.info(f"Successfully scraped {len(messages_data)} messages from {channel_name}")
                break
            except FloodWaitError as e:
                wait_time = e.seconds
                logger.warning(f"Rate limited. Waiting {wait_time} seconds...")
                await asyncio.sleep(wait_time)
                retry_count += 1
            except ChannelPrivateError:
                logger.error(f"Channel {channel_name} is private or inaccessible")
                break
            except UsernameNotOccupiedError:
                logger.error(f"Channel {channel_name} does not exist")
                break
            except Exception as e:
                logger.error(f"Error scraping channel {channel_name} (attempt {retry_count + 1}): {e}")
                retry_count += 1
                if retry_count < max_retries:
                    logger.info(f"Retrying after {backoff * retry_count} seconds...")
                    await asyncio.sleep(backoff * retry_count)  # Exponential backoff
        return messages_data
    
    def _get_media_type(self, media):
        """Determine media type"""
        if not media:
            return None
        if isinstance(media, MessageMediaPhoto):
            return 'photo'
        elif isinstance(media, MessageMediaDocument):
            return 'document'
        return 'other'
    
    async def _download_media(self, message, channel_name: str) -> str:
        """Download media files with proper error handling and path management"""
        try:
            date_str = message.date.strftime('%Y-%m-%d') if message.date else 'unknown'
            clean_channel_name = channel_name.replace('@', '')
            media_dir = f"data/raw/media/{clean_channel_name}/{date_str}"
            os.makedirs(media_dir, exist_ok=True)
            # Get proper extension from media
            if isinstance(message.media, MessageMediaPhoto):
                ext = '.jpg'
            elif hasattr(message.media.document, 'mime_type'):
                mime_type = message.media.document.mime_type
                if 'image/jpeg' in mime_type:
                    ext = '.jpg'
                elif 'image/png' in mime_type:
                    ext = '.png'
                elif 'video' in mime_type:
                    ext = '.mp4'
                else:
                    ext = '.bin'  # Generic binary file
            else:
                ext = '.bin'
            filename = f"{message.id}_{int(message.date.timestamp())}{ext}"
            file_path = os.path.join(media_dir, filename)
            # Check if file already exists
            if os.path.exists(file_path):
                logger.info(f"Media file already exists: {filename}")
                return file_path
            await self.client.download_media(message, file=file_path)
            logger.info(f"Downloaded media: {filename}")
            return file_path
        except Exception as e:
            logger.error(f"Error downloading media for message {getattr(message, 'id', '?')}: {e}")
            return None
    
    def save_to_json(self, data, channel_name):
<<<<<<< HEAD
        """Save scraped data to JSON file"""
=======
        """
        Save scraped messages to a JSON file in the data lake.
        Validates file naming and structure.
        Args:
            data (list): List of message dicts.
            channel_name (str): Channel name for file naming.
        Returns:
            None
        """
>>>>>>> 2facbdc0
        date_str = datetime.now().strftime('%Y-%m-%d')
        # Enforce strict naming: YYYY-MM-DD/channel_name.json
        output_dir = f"data/raw/telegram_messages/{date_str}"
        os.makedirs(output_dir, exist_ok=True)
        filename = f"{output_dir}/{channel_name}.json"
        with open(filename, 'w', encoding='utf-8') as f:
            json.dump(data, f, ensure_ascii=False, indent=2)
        logger.info(f"Saved {len(data)} messages to {filename}")

async def main():
    scraper = TelegramScraper()
    for channel in TELEGRAM_CHANNELS:
        logger.info(f"Scraping channel: {channel}")
        messages = await scraper.scrape_channel(channel, limit=100)
        scraper.save_to_json(messages, channel)
    await scraper.client.disconnect()

if __name__ == "__main__":
    asyncio.run(main())<|MERGE_RESOLUTION|>--- conflicted
+++ resolved
@@ -29,21 +29,19 @@
 }
 
 class TelegramScraper:
-<<<<<<< HEAD
-=======
+
     """
     TelegramScraper uses Telethon to scrape messages and media from Telegram channels.
     Handles rate limits, errors, and downloads media to the data lake.
     Uses structured logging and validates output JSON.
     """
->>>>>>> 2facbdc0
     def __init__(self):
         self.client = TelegramClient('session', TELEGRAM_API_ID, TELEGRAM_API_HASH)
     
     async def scrape_channel(self, channel_name: str, limit: int = 100) -> List[Dict[str, Any]]:
-<<<<<<< HEAD
+
         """Scrape messages from a Telegram channel with comprehensive error handling"""
-=======
+
         """
         Scrape messages from a Telegram channel with retries and exponential backoff.
         Args:
@@ -52,7 +50,6 @@
         Returns:
             List[Dict[str, Any]]: List of message dicts with metadata and media info.
         """
->>>>>>> 2facbdc0
         messages_data = []
         retry_count = 0
         max_retries = 5
@@ -171,9 +168,9 @@
             return None
     
     def save_to_json(self, data, channel_name):
-<<<<<<< HEAD
+
         """Save scraped data to JSON file"""
-=======
+
         """
         Save scraped messages to a JSON file in the data lake.
         Validates file naming and structure.
@@ -183,7 +180,6 @@
         Returns:
             None
         """
->>>>>>> 2facbdc0
         date_str = datetime.now().strftime('%Y-%m-%d')
         # Enforce strict naming: YYYY-MM-DD/channel_name.json
         output_dir = f"data/raw/telegram_messages/{date_str}"
